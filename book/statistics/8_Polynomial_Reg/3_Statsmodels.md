--- conflicted
+++ resolved
@@ -13,11 +13,7 @@
 ---
 
 
-<<<<<<< HEAD
-# 8.3 `statsmodels` sum'ed up
-=======
 # 12.3 Summary
->>>>>>> 4d4eaf09
 
 ## Create features
 
