--- conflicted
+++ resolved
@@ -35,19 +35,6 @@
         - file: book/introduction/week_4/4_Exercises
 - caption: Multivariate Statistics
   chapters:
-<<<<<<< HEAD
-  - file: book/week_X_EFA/0_Introduction
-    sections:
-     - file: book/week_X_EFA/1_EFA
-     - file: book/week_X_EFA/2_factor_analyzer
-     - file: book/week_X_EFA/3_Exercises
-  - file: book/week_X2_CFA_SEM/0_introduction
-    sections:
-    - file: book/week_X2_CFA_SEM/1_CFA
-    - file: book/week_X2_CFA_SEM/2_SEM
-    - file: book/week_X2_CFA_SEM/3_factor_analyzer
-    - file: book/week_X2_CFA_SEM/4_Exercises
-=======
     - file: book/statistics/introduction
     - file: book/statistics/1_GLM/0_Introduction
       sections:
@@ -55,8 +42,18 @@
         - file: book/statistics/1_GLM/2_Correlations
         - file: book/statistics/1_GLM/3_Partial Correlation
         - file: book/statistics/1_GLM/4_Exercises
->>>>>>> 05adf991
-- caption: Additional Materials
+    - file: book/week_X_EFA/0_Introduction
+      sections:
+        - file: book/statistics/week_X_EFA/1_EFA
+        - file: book/statistics/week_X_EFA/2_factor_analyzer
+        - file: book/statistics/week_X_EFA/3_Exercises
+        - file: book/statistics/week_X2_CFA_SEM/0_introduction
+      sections:
+        - file: book/statistics/week_X2_CFA_SEM/1_CFA
+        - file: book/statistics/week_X2_CFA_SEM/2_SEM
+        - file: book/statistics/week_X2_CFA_SEM/3_factor_analyzer
+        - file: book/statistics/week_X2_CFA_SEM/4_Exercises
+    - caption: Additional Materials
   chapters:
     - file: book/misc/reading
     - file: book/misc/solutions
